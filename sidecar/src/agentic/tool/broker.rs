use async_trait::async_trait;
use std::{collections::HashMap, sync::Arc};

use llm_client::broker::LLMBroker;

use crate::{
    agentic::symbol::identifier::LLMProperties, chunking::languages::TSLanguageParsing,
    inline_completion::symbols_tracker::SymbolTrackerInline,
};

use super::{
    code_edit::{
        filter_edit::FilterEditOperationBroker, find::FindCodeSectionsToEdit,
        models::broker::CodeEditBroker, search_and_replace::SearchAndReplaceEditing,
        test_correction::TestCorrection, types::CodeEditingTool,
    },
    code_symbol::{
        apply_outline_edit_to_range::ApplyOutlineEditsToRange, correctness::CodeCorrectnessBroker,
        error_fix::CodeSymbolErrorFixBroker, find_file_for_new_symbol::FindFileForNewSymbol,
        find_symbols_to_edit_in_context::FindSymbolsToEditInContext,
        followup::ClassSymbolFollowupBroker, important::CodeSymbolImportantBroker,
        initial_request_follow::CodeSymbolFollowInitialRequestBroker,
        new_location::CodeSymbolNewLocation, new_sub_symbol::NewSubSymbolRequired,
        planning_before_code_edit::PlanningBeforeCodeEdit, probe::ProbeEnoughOrDeeper,
        probe_question_for_symbol::ProbeQuestionForSymbol,
        probe_try_hard_answer::ProbeTryHardAnswer, repo_map_search::RepoMapSearchBroker,
        reranking_symbols_for_editing_context::ReRankingSnippetsForCodeEditingContext,
        should_edit::ShouldEditCodeSymbol,
    },
    editor::apply::EditorApply,
    errors::ToolError,
    file::file_finder::ImportantFilesFinderBroker,
    filtering::broker::CodeToEditFormatterBroker,
    git::diff_client::GitDiffClient,
    grep::file::FindInFile,
    input::ToolInput,
    lsp::{
        diagnostics::LSPDiagnostics,
        get_outline_nodes::OutlineNodesUsingEditorClient,
        gotodefintion::LSPGoToDefinition,
        gotoimplementations::LSPGoToImplementation,
        gotoreferences::LSPGoToReferences,
        grep_symbol::GrepSymbolInCodebase,
        inlay_hints::InlayHints,
        open_file::LSPOpenFile,
        quick_fix::{LSPQuickFixClient, LSPQuickFixInvocationClient},
    },
    output::ToolOutput,
    r#type::{Tool, ToolType},
    ref_filter::ref_filter::ReferenceFilterBroker,
    rerank::base::ReRankBroker,
    search::big_search::BigSearchBroker,
    swe_bench::test_tool::SWEBenchTestTool,
};

pub struct ToolBrokerConfiguration {
    editor_agent: Option<LLMProperties>,
    apply_edits_directly: bool,
}

impl ToolBrokerConfiguration {
    pub fn new(editor_agent: Option<LLMProperties>, apply_edits_directly: bool) -> Self {
        Self {
            editor_agent,
            apply_edits_directly,
        }
    }
}

// TODO(skcd): We want to use a different serializer and deserializer for this
// since we are going to be storing an array of tools over here, we have to make
// sure that we do not store everything about the tool but a representation of it
pub struct ToolBroker {
    tools: HashMap<ToolType, Box<dyn Tool + Send + Sync>>,
}

impl ToolBroker {
    pub fn new(
        llm_client: Arc<LLMBroker>,
        code_edit_broker: Arc<CodeEditBroker>,
        symbol_tracking: Arc<SymbolTrackerInline>,
        language_broker: Arc<TSLanguageParsing>,
        tool_broker_config: ToolBrokerConfiguration,
        // Use this if the llm we were talking to times out or does not produce
        // outout which is coherent
        // we should have finer control over the fail-over llm but for now
        // a global setting like this is fine
        fail_over_llm: LLMProperties,
    ) -> Self {
        let mut tools: HashMap<ToolType, Box<dyn Tool + Send + Sync>> = Default::default();
        tools.insert(
            ToolType::CodeEditing,
            Box::new(
                CodeEditingTool::new(
                    llm_client.clone(),
                    code_edit_broker.clone(),
                    fail_over_llm.clone(),
                )
                .set_editor_config(tool_broker_config.editor_agent.clone()),
            ),
        );
        tools.insert(ToolType::LSPDiagnostics, Box::new(LSPDiagnostics::new()));
        tools.insert(
            ToolType::FindCodeSnippets,
            Box::new(FindCodeSectionsToEdit::new(
                symbol_tracking,
                language_broker,
                code_edit_broker.clone(),
                llm_client.clone(),
            )),
        );
        tools.insert(
            ToolType::ReRank,
            Box::new(ReRankBroker::new(llm_client.clone())),
        );
        tools.insert(
            ToolType::RequestImportantSymbols,
            Box::new(CodeSymbolImportantBroker::new(
                llm_client.clone(),
                fail_over_llm.clone(),
            )),
        );
        tools.insert(
            ToolType::FindCodeSymbolsCodeBaseWide,
            Box::new(CodeSymbolImportantBroker::new(
                llm_client.clone(),
                fail_over_llm.clone(),
            )),
        );
        tools.insert(
            ToolType::UtilityCodeSymbolSearch,
            Box::new(CodeSymbolImportantBroker::new(
                llm_client.clone(),
                fail_over_llm.clone(),
            )),
        );
        tools.insert(
            ToolType::GoToDefinitions,
            Box::new(LSPGoToDefinition::new()),
        );
        tools.insert(ToolType::GoToReferences, Box::new(LSPGoToReferences::new()));
        tools.insert(ToolType::OpenFile, Box::new(LSPOpenFile::new()));
        tools.insert(ToolType::GrepInFile, Box::new(FindInFile::new()));
        tools.insert(
            ToolType::GoToImplementations,
            Box::new(LSPGoToImplementation::new()),
        );
        tools.insert(
            ToolType::FilterCodeSnippetsForEditing,
            Box::new(CodeToEditFormatterBroker::new(
                llm_client.clone(),
                fail_over_llm.clone(),
            )),
        );
        tools.insert(
            ToolType::CodeCorrectnessActionSelection,
            Box::new(CodeCorrectnessBroker::new(
                llm_client.clone(),
                fail_over_llm.clone(),
            )),
        );
        tools.insert(
            ToolType::CodeEditingForError,
            Box::new(CodeSymbolErrorFixBroker::new(
                llm_client.clone(),
                fail_over_llm.clone(),
            )),
        );
        tools.insert(
            ToolType::FilterCodeSnippetsSingleSymbolForEditing,
            Box::new(CodeToEditFormatterBroker::new(
                llm_client.clone(),
                fail_over_llm.clone(),
            )),
        );
        tools.insert(
            ToolType::EditorApplyEdits,
            Box::new(EditorApply::new(tool_broker_config.apply_edits_directly)),
        );
        tools.insert(ToolType::GetQuickFix, Box::new(LSPQuickFixClient::new()));
        tools.insert(
            ToolType::ApplyQuickFix,
            Box::new(LSPQuickFixInvocationClient::new()),
        );
        tools.insert(
            ToolType::ClassSymbolFollowup,
            Box::new(ClassSymbolFollowupBroker::new(
                llm_client.clone(),
                fail_over_llm.clone(),
            )),
        );
        tools.insert(
            ToolType::ProbePossible,
            Box::new(CodeSymbolImportantBroker::new(
                llm_client.clone(),
                fail_over_llm.clone(),
            )),
        );
        tools.insert(
            ToolType::ProbeQuestion,
            Box::new(CodeSymbolImportantBroker::new(
                llm_client.clone(),
                fail_over_llm.clone(),
            )),
        );
        tools.insert(
            ToolType::ProbeSubSymbol,
            Box::new(CodeToEditFormatterBroker::new(
                llm_client.clone(),
                fail_over_llm.clone(),
            )),
        );
        tools.insert(
            ToolType::ProbeFollowAlongSymbol,
            Box::new(CodeSymbolImportantBroker::new(
                llm_client.clone(),
                fail_over_llm.clone(),
            )),
        );
        tools.insert(
            ToolType::ProbeSummarizeAnswer,
            Box::new(CodeSymbolImportantBroker::new(
                llm_client.clone(),
                fail_over_llm.clone(),
            )),
        );
        tools.insert(
            ToolType::RepoMapSearch,
            Box::new(RepoMapSearchBroker::new(
                llm_client.clone(),
                fail_over_llm.clone(),
            )),
        );
        tools.insert(
            ToolType::ImportantFilesFinder,
            Box::new(ImportantFilesFinderBroker::new(
                llm_client.clone(),
                fail_over_llm.clone(),
            )),
        );
        // todo
        tools.insert(
            ToolType::BigSearch,
            Box::new(BigSearchBroker::new(
                llm_client.clone(),
                fail_over_llm.clone(),
            )),
        );
        tools.insert(
            ToolType::SWEBenchToolEndpoint,
            Box::new(SWEBenchTestTool::new()),
        );
        tools.insert(
            ToolType::TestCorrection,
            Box::new(TestCorrection::new(llm_client.clone())),
        );
        tools.insert(
            ToolType::CodeSymbolsToFollowInitialRequest,
            Box::new(CodeSymbolFollowInitialRequestBroker::new(
                llm_client.clone(),
            )),
        );
        tools.insert(
            ToolType::ProbeSubSymbolFiltering,
            Box::new(CodeToEditFormatterBroker::new(
                llm_client.clone(),
                fail_over_llm.clone(),
            )),
        );
        tools.insert(
            ToolType::ProbeEnoughOrDeeper,
            Box::new(ProbeEnoughOrDeeper::new(
                llm_client.clone(),
                fail_over_llm.clone(),
            )),
        );
        tools.insert(
            ToolType::ProbeCreateQuestionForSymbol,
            Box::new(ProbeQuestionForSymbol::new(
                llm_client.clone(),
                fail_over_llm.clone(),
            )),
        );
        tools.insert(
            ToolType::PlanningBeforeCodeEdit,
            Box::new(PlanningBeforeCodeEdit::new(
                llm_client.clone(),
                fail_over_llm.clone(),
            )),
        );
        tools.insert(
            ToolType::NewSubSymbolRequired,
            Box::new(NewSubSymbolRequired::new(
                llm_client.clone(),
                fail_over_llm.clone(),
            )),
        );
        tools.insert(
            ToolType::ProbeTryHardAnswer,
            Box::new(ProbeTryHardAnswer::new(
                llm_client.clone(),
                fail_over_llm.clone(),
            )),
        );
        tools.insert(
            ToolType::GrepSymbolInCodebase,
            Box::new(GrepSymbolInCodebase::new()),
        );
        tools.insert(
            ToolType::FindFileForNewSymbol,
            Box::new(FindFileForNewSymbol::new(
                llm_client.clone(),
                fail_over_llm.clone(),
            )),
        );
        tools.insert(
            ToolType::FindSymbolsToEditInContext,
            Box::new(FindSymbolsToEditInContext::new(
                llm_client.clone(),
                fail_over_llm.clone(),
            )),
        );
        tools.insert(
            ToolType::ReRankingCodeSnippetsForCodeEditingContext,
            Box::new(ReRankingSnippetsForCodeEditingContext::new(
                llm_client.clone(),
                fail_over_llm.clone(),
            )),
        );
        tools.insert(
            ToolType::ApplyOutlineEditToRange,
            Box::new(ApplyOutlineEditsToRange::new(
                llm_client.clone(),
                fail_over_llm.clone(),
                // if we are not applying directly, then we are going to stream
                // the edits to the frontend
                !tool_broker_config.apply_edits_directly,
            )),
        );
        tools.insert(
            ToolType::FilterEditOperation,
            Box::new(FilterEditOperationBroker::new(
                llm_client.clone(),
                fail_over_llm.clone(),
            )),
        );
        tools.insert(ToolType::InLayHints, Box::new(InlayHints::new()));
        tools.insert(
            ToolType::CodeSymbolNewLocation,
            Box::new(CodeSymbolNewLocation::new(
                llm_client.clone(),
                fail_over_llm.clone(),
            )),
        );
        tools.insert(
            ToolType::ShouldEditCode,
            Box::new(ShouldEditCodeSymbol::new(
                llm_client.clone(),
                fail_over_llm.clone(),
            )),
        );
        tools.insert(
            ToolType::SearchAndReplaceEditing,
            Box::new(SearchAndReplaceEditing::new(
                llm_client.clone(),
                fail_over_llm.clone(),
            )),
        );
        tools.insert(ToolType::GitDiff, Box::new(GitDiffClient::new()));
        tools.insert(
<<<<<<< HEAD
            ToolType::OutlineNodesUsingEditor,
            Box::new(OutlineNodesUsingEditorClient::new()),
=======
            ToolType::ReferencesFilter,
            Box::new(ReferenceFilterBroker::new(
                llm_client.clone(),
                fail_over_llm.clone(),
            )),
>>>>>>> 094111ac
        );
        // we also want to add the re-ranking tool here, so we invoke it freely
        Self { tools }
    }
}

#[async_trait]
impl Tool for ToolBroker {
    async fn invoke(&self, input: ToolInput) -> Result<ToolOutput, ToolError> {
        let tool_type = input.tool_type();
        if let Some(tool) = self.tools.get(&tool_type) {
            let result = tool.invoke(input).await;
            result
        } else {
            let result = Err(ToolError::MissingTool);
            result
        }
    }
}<|MERGE_RESOLUTION|>--- conflicted
+++ resolved
@@ -368,16 +368,15 @@
         );
         tools.insert(ToolType::GitDiff, Box::new(GitDiffClient::new()));
         tools.insert(
-<<<<<<< HEAD
             ToolType::OutlineNodesUsingEditor,
             Box::new(OutlineNodesUsingEditorClient::new()),
-=======
+        );
+        tools.insert(
             ToolType::ReferencesFilter,
             Box::new(ReferenceFilterBroker::new(
                 llm_client.clone(),
                 fail_over_llm.clone(),
             )),
->>>>>>> 094111ac
         );
         // we also want to add the re-ranking tool here, so we invoke it freely
         Self { tools }
