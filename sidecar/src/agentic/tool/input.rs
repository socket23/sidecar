use super::{
    code_edit::{
        filter_edit::FilterEditOperationRequest, find::FindCodeSelectionInput,
        test_correction::TestOutputCorrectionRequest, types::CodeEdit,
    },
    code_symbol::{
        apply_outline_edit_to_range::ApplyOutlineEditsToRangeRequest,
        correctness::CodeCorrectnessRequest,
        error_fix::CodeEditingErrorRequest,
        find_file_for_new_symbol::FindFileForSymbolRequest,
        find_symbols_to_edit_in_context::FindSymbolsToEditInContextRequest,
        followup::ClassSymbolFollowupRequest,
        important::{
            CodeSymbolFollowAlongForProbing, CodeSymbolImportantRequest,
            CodeSymbolImportantWideSearch, CodeSymbolProbingSummarize,
            CodeSymbolToAskQuestionsRequest, CodeSymbolUtilityRequest,
        },
        initial_request_follow::CodeSymbolFollowInitialRequest,
        new_sub_symbol::NewSubSymbolRequiredRequest,
        planning_before_code_edit::PlanningBeforeCodeEditRequest,
        probe::ProbeEnoughOrDeeperRequest,
        probe_question_for_symbol::ProbeQuestionForSymbolRequest,
        probe_try_hard_answer::ProbeTryHardAnswerSymbolRequest,
        repo_map_search::RepoMapSearchQuery,
        reranking_symbols_for_editing_context::ReRankingSnippetsForCodeEditingRequest,
    },
    editor::apply::EditorApplyRequest,
    errors::ToolError,
    file::file_finder::ImportantFilesFinderQuery,
    filtering::broker::{
        CodeToEditFilterRequest, CodeToEditSymbolRequest, CodeToProbeSubSymbolRequest,
    },
    grep::file::FindInFileRequest,
    kw_search::tool::KeywordSearchQuery,
    lsp::{
        diagnostics::LSPDiagnosticsInput,
        gotodefintion::GoToDefinitionRequest,
        gotoimplementations::GoToImplementationRequest,
        gotoreferences::GoToReferencesRequest,
        grep_symbol::LSPGrepSymbolInCodebaseRequest,
        inlay_hints::InlayHintsRequest,
        open_file::OpenFileRequest,
        quick_fix::{GetQuickFixRequest, LSPQuickFixInvocationRequest},
    },
    r#type::ToolType,
    rerank::base::ReRankEntriesForBroker,
    search::types::BigSearchRequest,
    swe_bench::test_tool::SWEBenchTestRequest,
};

#[derive(Debug, Clone, serde::Serialize)]
pub enum ToolInput {
    CodeEditing(CodeEdit),
    LSPDiagnostics(LSPDiagnosticsInput),
    FindCodeSnippets(FindCodeSelectionInput),
    ReRank(ReRankEntriesForBroker),
    CodeSymbolUtilitySearch(CodeSymbolUtilityRequest),
    RequestImportantSymbols(CodeSymbolImportantRequest),
    RequestImportantSymbolsCodeWide(CodeSymbolImportantWideSearch),
    GoToDefinition(GoToDefinitionRequest),
    GoToReference(GoToReferencesRequest),
    OpenFile(OpenFileRequest),
    GrepSingleFile(FindInFileRequest),
    SymbolImplementations(GoToImplementationRequest),
    FilterCodeSnippetsForEditing(CodeToEditFilterRequest),
    FilterCodeSnippetsForEditingSingleSymbols(CodeToEditSymbolRequest),
    EditorApplyChange(EditorApplyRequest),
    QuickFixRequest(GetQuickFixRequest),
    QuickFixInvocationRequest(LSPQuickFixInvocationRequest),
    CodeCorrectnessAction(CodeCorrectnessRequest),
    CodeEditingError(CodeEditingErrorRequest),
    ClassSymbolFollowup(ClassSymbolFollowupRequest),
    // probe request
    ProbeCreateQuestionForSymbol(ProbeQuestionForSymbolRequest),
    ProbeEnoughOrDeeper(ProbeEnoughOrDeeperRequest),
    ProbeFilterSnippetsSingleSymbol(CodeToProbeSubSymbolRequest),
    ProbeSubSymbol(CodeToEditFilterRequest),
    ProbePossibleRequest(CodeSymbolToAskQuestionsRequest),
    ProbeQuestionAskRequest(CodeSymbolToAskQuestionsRequest),
    ProbeFollowAlongSymbol(CodeSymbolFollowAlongForProbing),
    ProbeSummarizeAnswerRequest(CodeSymbolProbingSummarize),
    ProbeTryHardAnswerRequest(ProbeTryHardAnswerSymbolRequest),
    // repo map query
    RepoMapSearch(RepoMapSearchQuery),
    // important files query
    ImportantFilesFinder(ImportantFilesFinderQuery),
    // SWE Bench tooling
    SWEBenchTest(SWEBenchTestRequest),
    // Test output correction
    TestOutputCorrection(TestOutputCorrectionRequest),
    // Code symbol follow initial request
    CodeSymbolFollowInitialRequest(CodeSymbolFollowInitialRequest),
    // Plan before code editing
    PlanningBeforeCodeEdit(PlanningBeforeCodeEditRequest),
    // New symbols required for code editing
    NewSubSymbolForCodeEditing(NewSubSymbolRequiredRequest),
    // Find the symbol in the codebase which we want to select, this only
    // takes a string as input
    GrepSymbolInCodebase(LSPGrepSymbolInCodebaseRequest),
    // Find file location for the new symbol
    FindFileForNewSymbol(FindFileForSymbolRequest),
    // Find symbol to edit in user context
    FindSymbolsToEditInContext(FindSymbolsToEditInContextRequest),
    // ReRanking outline nodes for code editing context
    ReRankingCodeSnippetsForEditing(ReRankingSnippetsForCodeEditingRequest),
    // Apply the generated code outline to the range we are interested in
    ApplyOutlineEditToRange(ApplyOutlineEditsToRangeRequest),
    // Big search
    BigSearch(BigSearchRequest),
    // checks if the edit operation needs to be performed or is an extra
    FilterEditOperation(FilterEditOperationRequest),
<<<<<<< HEAD
    // Keyword search
    KeywordSearch(KeywordSearchQuery),
=======
    // inlay hints from the lsp/editor
    InlayHints(InlayHintsRequest),
>>>>>>> b0ccc1f8
}

impl ToolInput {
    pub fn tool_type(&self) -> ToolType {
        match self {
            ToolInput::CodeEditing(_) => ToolType::CodeEditing,
            ToolInput::LSPDiagnostics(_) => ToolType::LSPDiagnostics,
            ToolInput::FindCodeSnippets(_) => ToolType::FindCodeSnippets,
            ToolInput::ReRank(_) => ToolType::ReRank,
            ToolInput::RequestImportantSymbols(_) => ToolType::RequestImportantSymbols,
            ToolInput::RequestImportantSymbolsCodeWide(_) => ToolType::FindCodeSymbolsCodeBaseWide,
            ToolInput::GoToDefinition(_) => ToolType::GoToDefinitions,
            ToolInput::GoToReference(_) => ToolType::GoToReferences,
            ToolInput::OpenFile(_) => ToolType::OpenFile,
            ToolInput::GrepSingleFile(_) => ToolType::GrepInFile,
            ToolInput::SymbolImplementations(_) => ToolType::GoToImplementations,
            ToolInput::FilterCodeSnippetsForEditing(_) => ToolType::FilterCodeSnippetsForEditing,
            ToolInput::FilterCodeSnippetsForEditingSingleSymbols(_) => {
                ToolType::FilterCodeSnippetsSingleSymbolForEditing
            }
            ToolInput::EditorApplyChange(_) => ToolType::EditorApplyEdits,
            ToolInput::CodeSymbolUtilitySearch(_) => ToolType::UtilityCodeSymbolSearch,
            ToolInput::QuickFixRequest(_) => ToolType::GetQuickFix,
            ToolInput::QuickFixInvocationRequest(_) => ToolType::ApplyQuickFix,
            ToolInput::CodeCorrectnessAction(_) => ToolType::CodeCorrectnessActionSelection,
            ToolInput::CodeEditingError(_) => ToolType::CodeEditingForError,
            ToolInput::ClassSymbolFollowup(_) => ToolType::ClassSymbolFollowup,
            ToolInput::ProbePossibleRequest(_) => ToolType::ProbePossible,
            ToolInput::ProbeQuestionAskRequest(_) => ToolType::ProbeQuestion,
            ToolInput::ProbeSubSymbol(_) => ToolType::ProbeSubSymbol,
            ToolInput::ProbeFollowAlongSymbol(_) => ToolType::ProbeFollowAlongSymbol,
            ToolInput::ProbeSummarizeAnswerRequest(_) => ToolType::ProbeSummarizeAnswer,
            ToolInput::RepoMapSearch(_) => ToolType::RepoMapSearch,
            ToolInput::ImportantFilesFinder(_) => ToolType::ImportantFilesFinder,
            ToolInput::SWEBenchTest(_) => ToolType::SWEBenchToolEndpoint,
            ToolInput::TestOutputCorrection(_) => ToolType::TestCorrection,
            ToolInput::CodeSymbolFollowInitialRequest(_) => {
                ToolType::CodeSymbolsToFollowInitialRequest
            }
            ToolInput::ProbeFilterSnippetsSingleSymbol(_) => ToolType::ProbeSubSymbolFiltering,
            ToolInput::ProbeEnoughOrDeeper(_) => ToolType::ProbeEnoughOrDeeper,
            ToolInput::ProbeCreateQuestionForSymbol(_) => ToolType::ProbeCreateQuestionForSymbol,
            ToolInput::PlanningBeforeCodeEdit(_) => ToolType::PlanningBeforeCodeEdit,
            ToolInput::NewSubSymbolForCodeEditing(_) => ToolType::NewSubSymbolRequired,
            ToolInput::ProbeTryHardAnswerRequest(_) => ToolType::ProbeTryHardAnswer,
            ToolInput::GrepSymbolInCodebase(_) => ToolType::GrepSymbolInCodebase,
            ToolInput::FindFileForNewSymbol(_) => ToolType::FindFileForNewSymbol,
            ToolInput::FindSymbolsToEditInContext(_) => ToolType::FindSymbolsToEditInContext,
            ToolInput::ReRankingCodeSnippetsForEditing(_) => {
                ToolType::ReRankingCodeSnippetsForCodeEditingContext
            }
            ToolInput::ApplyOutlineEditToRange(_) => ToolType::ApplyOutlineEditToRange,
            ToolInput::BigSearch(_) => ToolType::BigSearch,
            ToolInput::FilterEditOperation(_) => ToolType::FilterEditOperation,
<<<<<<< HEAD
            ToolInput::KeywordSearch(_) => ToolType::KeywordSearch,
=======
            ToolInput::InlayHints(_) => ToolType::InLayHints,
        }
    }

    pub fn inlay_hints_request(self) -> Result<InlayHintsRequest, ToolError> {
        if let ToolInput::InlayHints(request) = self {
            Ok(request)
        } else {
            Err(ToolError::WrongToolInput(ToolType::InLayHints))
>>>>>>> b0ccc1f8
        }
    }

    pub fn filter_edit_operation_request(self) -> Result<FilterEditOperationRequest, ToolError> {
        if let ToolInput::FilterEditOperation(request) = self {
            Ok(request)
        } else {
            Err(ToolError::WrongToolInput(ToolType::FilterEditOperation))
        }
    }

    pub fn apply_outline_edits_to_range(
        self,
    ) -> Result<ApplyOutlineEditsToRangeRequest, ToolError> {
        if let ToolInput::ApplyOutlineEditToRange(request) = self {
            Ok(request)
        } else {
            Err(ToolError::WrongToolInput(ToolType::ApplyOutlineEditToRange))
        }
    }

    pub fn reranking_code_snippets_for_editing_context(
        self,
    ) -> Result<ReRankingSnippetsForCodeEditingRequest, ToolError> {
        if let ToolInput::ReRankingCodeSnippetsForEditing(request) = self {
            Ok(request)
        } else {
            Err(ToolError::WrongToolInput(
                ToolType::ReRankingCodeSnippetsForCodeEditingContext,
            ))
        }
    }

    pub fn find_symbols_to_edit_in_context(
        self,
    ) -> Result<FindSymbolsToEditInContextRequest, ToolError> {
        if let ToolInput::FindSymbolsToEditInContext(request) = self {
            Ok(request)
        } else {
            Err(ToolError::WrongToolInput(
                ToolType::FindSymbolsToEditInContext,
            ))
        }
    }

    pub fn find_file_for_new_symbol(self) -> Result<FindFileForSymbolRequest, ToolError> {
        if let ToolInput::FindFileForNewSymbol(request) = self {
            Ok(request)
        } else {
            Err(ToolError::WrongToolInput(ToolType::FindFileForNewSymbol))
        }
    }

    pub fn grep_symbol_in_codebase(self) -> Result<LSPGrepSymbolInCodebaseRequest, ToolError> {
        if let ToolInput::GrepSymbolInCodebase(request) = self {
            Ok(request)
        } else {
            Err(ToolError::WrongToolInput(ToolType::GrepSymbolInCodebase))
        }
    }

    pub fn get_probe_try_hard_answer_request(
        self,
    ) -> Result<ProbeTryHardAnswerSymbolRequest, ToolError> {
        if let ToolInput::ProbeTryHardAnswerRequest(request) = self {
            Ok(request)
        } else {
            Err(ToolError::WrongToolInput(ToolType::ProbeTryHardAnswer))
        }
    }

    pub fn probe_try_hard_answer(request: ProbeTryHardAnswerSymbolRequest) -> Self {
        ToolInput::ProbeTryHardAnswerRequest(request)
    }

    pub fn get_new_sub_symbol_for_code_editing(
        self,
    ) -> Result<NewSubSymbolRequiredRequest, ToolError> {
        if let ToolInput::NewSubSymbolForCodeEditing(request) = self {
            Ok(request)
        } else {
            Err(ToolError::WrongToolInput(ToolType::NewSubSymbolRequired))
        }
    }

    pub fn probe_create_question_for_symbol(request: ProbeQuestionForSymbolRequest) -> Self {
        ToolInput::ProbeCreateQuestionForSymbol(request)
    }

    pub fn get_probe_create_question_for_symbol(
        self,
    ) -> Result<ProbeQuestionForSymbolRequest, ToolError> {
        if let ToolInput::ProbeCreateQuestionForSymbol(request) = self {
            Ok(request)
        } else {
            Err(ToolError::WrongToolInput(
                ToolType::ProbeCreateQuestionForSymbol,
            ))
        }
    }

    pub fn probe_enough_or_deeper(request: ProbeEnoughOrDeeperRequest) -> Self {
        ToolInput::ProbeEnoughOrDeeper(request)
    }

    pub fn get_probe_enough_or_deeper(self) -> Result<ProbeEnoughOrDeeperRequest, ToolError> {
        if let ToolInput::ProbeEnoughOrDeeper(request) = self {
            Ok(request)
        } else {
            Err(ToolError::WrongToolInput(ToolType::ProbeEnoughOrDeeper))
        }
    }

    pub fn probe_filter_snippets_single_symbol(request: CodeToProbeSubSymbolRequest) -> Self {
        ToolInput::ProbeFilterSnippetsSingleSymbol(request)
    }

    pub fn is_probe_filter_snippets_single_symbol(&self) -> bool {
        if let ToolInput::ProbeFilterSnippetsSingleSymbol(_) = self {
            true
        } else {
            false
        }
    }

    pub fn is_code_symbol_follow_initial_request(
        self,
    ) -> Result<CodeSymbolFollowInitialRequest, ToolError> {
        if let ToolInput::CodeSymbolFollowInitialRequest(request) = self {
            Ok(request)
        } else {
            Err(ToolError::WrongToolInput(
                ToolType::CodeSymbolsToFollowInitialRequest,
            ))
        }
    }

    pub fn is_test_output(self) -> Result<TestOutputCorrectionRequest, ToolError> {
        if let ToolInput::TestOutputCorrection(request) = self {
            Ok(request)
        } else {
            Err(ToolError::WrongToolInput(ToolType::TestCorrection))
        }
    }

    pub fn is_probe_subsymbol(&self) -> bool {
        if let ToolInput::ProbeSubSymbol(_) = self {
            true
        } else {
            false
        }
    }

    pub fn swe_bench_test(self) -> Result<SWEBenchTestRequest, ToolError> {
        if let ToolInput::SWEBenchTest(request) = self {
            Ok(request)
        } else {
            Err(ToolError::WrongToolInput(ToolType::SWEBenchToolEndpoint))
        }
    }

    pub fn repo_map_search_query(self) -> Result<RepoMapSearchQuery, ToolError> {
        if let ToolInput::RepoMapSearch(request) = self {
            Ok(request)
        } else {
            Err(ToolError::WrongToolInput(ToolType::RepoMapSearch))
        }
    }

    pub fn important_files_finder_query(self) -> Result<ImportantFilesFinderQuery, ToolError> {
        if let ToolInput::ImportantFilesFinder(request) = self {
            Ok(request)
        } else {
            Err(ToolError::WrongToolInput(ToolType::ImportantFilesFinder))
        }
    }

    pub fn keyword_search_query(self) -> Result<KeywordSearchQuery, ToolError> {
        if let ToolInput::KeywordSearch(request) = self {
            Ok(request)
        } else {
            Err(ToolError::WrongToolInput(ToolType::KeywordSearch))
        }
    }

    pub fn big_search_query(self) -> Result<BigSearchRequest, ToolError> {
        if let ToolInput::BigSearch(request) = self {
            Ok(request)
        } else {
            Err(ToolError::WrongToolInput(ToolType::BigSearch))
        }
    }

    pub fn probe_sub_symbol_filtering(self) -> Result<CodeToProbeSubSymbolRequest, ToolError> {
        if let ToolInput::ProbeFilterSnippetsSingleSymbol(request) = self {
            Ok(request)
        } else {
            Err(ToolError::WrongToolInput(ToolType::ProbeSubSymbolFiltering))
        }
    }

    pub fn probe_subsymbol(self) -> Result<CodeToEditFilterRequest, ToolError> {
        if let ToolInput::ProbeSubSymbol(request) = self {
            Ok(request)
        } else {
            Err(ToolError::WrongToolInput(ToolType::ProbeSubSymbol))
        }
    }

    pub fn probe_possible_request(self) -> Result<CodeSymbolToAskQuestionsRequest, ToolError> {
        if let ToolInput::ProbePossibleRequest(output) = self {
            Ok(output)
        } else {
            Err(ToolError::WrongToolInput(ToolType::ProbePossible))
        }
    }

    pub fn probe_question_request(self) -> Result<CodeSymbolToAskQuestionsRequest, ToolError> {
        if let ToolInput::ProbeQuestionAskRequest(request) = self {
            Ok(request)
        } else {
            Err(ToolError::WrongToolInput(ToolType::ProbeQuestion))
        }
    }

    pub fn probe_follow_along_symbol(self) -> Result<CodeSymbolFollowAlongForProbing, ToolError> {
        if let ToolInput::ProbeFollowAlongSymbol(request) = self {
            Ok(request)
        } else {
            Err(ToolError::WrongToolInput(ToolType::ProbeFollowAlongSymbol))
        }
    }

    pub fn probe_summarization_request(self) -> Result<CodeSymbolProbingSummarize, ToolError> {
        if let ToolInput::ProbeSummarizeAnswerRequest(response) = self {
            Ok(response)
        } else {
            Err(ToolError::WrongToolInput(ToolType::ProbeSummarizeAnswer))
        }
    }

    pub fn is_probe_summarization_request(&self) -> bool {
        if let ToolInput::ProbeSummarizeAnswerRequest(_) = self {
            true
        } else {
            false
        }
    }

    pub fn is_repo_map_search(&self) -> bool {
        if let ToolInput::RepoMapSearch(_) = self {
            true
        } else {
            false
        }
    }

    pub fn is_probe_follow_along_symbol_request(&self) -> bool {
        if let ToolInput::ProbeFollowAlongSymbol(_) = self {
            true
        } else {
            false
        }
    }

    pub fn is_probe_possible_request(&self) -> bool {
        if let ToolInput::ProbePossibleRequest(_) = self {
            true
        } else {
            false
        }
    }

    pub fn is_probe_question(&self) -> bool {
        if let ToolInput::ProbeQuestionAskRequest(_) = self {
            true
        } else {
            false
        }
    }

    pub fn code_editing_error(self) -> Result<CodeEditingErrorRequest, ToolError> {
        if let ToolInput::CodeEditingError(request) = self {
            Ok(request)
        } else {
            Err(ToolError::WrongToolInput(ToolType::CodeEditingForError))
        }
    }

    pub fn code_correctness_action(self) -> Result<CodeCorrectnessRequest, ToolError> {
        if let ToolInput::CodeCorrectnessAction(request) = self {
            Ok(request)
        } else {
            Err(ToolError::WrongToolInput(
                ToolType::CodeCorrectnessActionSelection,
            ))
        }
    }

    pub fn quick_fix_invocation_request(self) -> Result<LSPQuickFixInvocationRequest, ToolError> {
        if let ToolInput::QuickFixInvocationRequest(request) = self {
            Ok(request)
        } else {
            Err(ToolError::WrongToolInput(ToolType::GetQuickFix))
        }
    }

    pub fn quick_fix_request(self) -> Result<GetQuickFixRequest, ToolError> {
        if let ToolInput::QuickFixRequest(request) = self {
            Ok(request)
        } else {
            Err(ToolError::WrongToolInput(ToolType::ApplyQuickFix))
        }
    }

    pub fn editor_apply_changes(self) -> Result<EditorApplyRequest, ToolError> {
        if let ToolInput::EditorApplyChange(editor_apply_request) = self {
            Ok(editor_apply_request)
        } else {
            Err(ToolError::WrongToolInput(ToolType::EditorApplyEdits))
        }
    }

    pub fn symbol_implementations(self) -> Result<GoToImplementationRequest, ToolError> {
        if let ToolInput::SymbolImplementations(symbol_implementations) = self {
            Ok(symbol_implementations)
        } else {
            Err(ToolError::WrongToolInput(ToolType::GoToImplementations))
        }
    }

    pub fn reference_request(self) -> Result<GoToReferencesRequest, ToolError> {
        if let ToolInput::GoToReference(request) = self {
            Ok(request)
        } else {
            Err(ToolError::WrongToolInput(ToolType::GoToReferences))
        }
    }

    pub fn class_symbol_followup(self) -> Result<ClassSymbolFollowupRequest, ToolError> {
        if let ToolInput::ClassSymbolFollowup(request) = self {
            Ok(request)
        } else {
            Err(ToolError::WrongToolInput(ToolType::ClassSymbolFollowup))
        }
    }

    pub fn grep_single_file(self) -> Result<FindInFileRequest, ToolError> {
        if let ToolInput::GrepSingleFile(grep_single_file) = self {
            Ok(grep_single_file)
        } else {
            Err(ToolError::WrongToolInput(ToolType::GrepInFile))
        }
    }

    pub fn is_file_open(self) -> Result<OpenFileRequest, ToolError> {
        if let ToolInput::OpenFile(open_file) = self {
            Ok(open_file)
        } else {
            Err(ToolError::WrongToolInput(ToolType::OpenFile))
        }
    }

    pub fn is_go_to_definition(self) -> Result<GoToDefinitionRequest, ToolError> {
        if let ToolInput::GoToDefinition(definition_request) = self {
            Ok(definition_request)
        } else {
            Err(ToolError::WrongToolInput(ToolType::GoToDefinitions))
        }
    }

    pub fn is_code_edit(self) -> Result<CodeEdit, ToolError> {
        if let ToolInput::CodeEditing(code_edit) = self {
            Ok(code_edit)
        } else {
            Err(ToolError::WrongToolInput(ToolType::CodeEditing))
        }
    }

    pub fn is_lsp_diagnostics(self) -> Result<LSPDiagnosticsInput, ToolError> {
        if let ToolInput::LSPDiagnostics(lsp_diagnostics) = self {
            Ok(lsp_diagnostics)
        } else {
            Err(ToolError::WrongToolInput(ToolType::LSPDiagnostics))
        }
    }

    pub fn is_code_find(self) -> Result<FindCodeSelectionInput, ToolError> {
        if let ToolInput::FindCodeSnippets(find_code_snippets) = self {
            Ok(find_code_snippets)
        } else {
            Err(ToolError::WrongToolInput(ToolType::FindCodeSnippets))
        }
    }

    pub fn is_rerank(self) -> Result<ReRankEntriesForBroker, ToolError> {
        if let ToolInput::ReRank(rerank) = self {
            Ok(rerank)
        } else {
            Err(ToolError::WrongToolInput(ToolType::ReRank))
        }
    }

    pub fn is_utility_code_search(&self) -> bool {
        if let ToolInput::CodeSymbolUtilitySearch(_) = self {
            true
        } else {
            false
        }
    }

    pub fn utility_code_search(self) -> Result<CodeSymbolUtilityRequest, ToolError> {
        if let ToolInput::CodeSymbolUtilitySearch(request) = self {
            Ok(request)
        } else {
            Err(ToolError::WrongToolInput(ToolType::UtilityCodeSymbolSearch))
        }
    }

    pub fn code_symbol_search(
        self,
    ) -> Result<either::Either<CodeSymbolImportantRequest, CodeSymbolImportantWideSearch>, ToolError>
    {
        if let ToolInput::RequestImportantSymbols(request_code_symbol_important) = self {
            Ok(either::Either::Left(request_code_symbol_important))
        } else if let ToolInput::RequestImportantSymbolsCodeWide(request_code_symbol_important) =
            self
        {
            Ok(either::Either::Right(request_code_symbol_important))
        } else {
            Err(ToolError::WrongToolInput(ToolType::UtilityCodeSymbolSearch))
        }
    }

    pub fn filter_code_snippets_for_editing(self) -> Result<CodeToEditFilterRequest, ToolError> {
        if let ToolInput::FilterCodeSnippetsForEditing(filter_code_snippets_for_editing) = self {
            Ok(filter_code_snippets_for_editing)
        } else {
            Err(ToolError::WrongToolInput(
                ToolType::FilterCodeSnippetsForEditing,
            ))
        }
    }

    pub fn filter_code_snippets_request(
        self,
    ) -> Result<either::Either<CodeToEditFilterRequest, CodeToEditSymbolRequest>, ToolError> {
        if let ToolInput::FilterCodeSnippetsForEditing(filter_code_snippets_for_editing) = self {
            Ok(either::Left(filter_code_snippets_for_editing))
        } else if let ToolInput::FilterCodeSnippetsForEditingSingleSymbols(
            filter_code_snippets_for_editing,
        ) = self
        {
            Ok(either::Right(filter_code_snippets_for_editing))
        } else {
            Err(ToolError::WrongToolInput(
                ToolType::FilterCodeSnippetsForEditing,
            ))
        }
    }

    pub fn plan_before_code_editing(self) -> Result<PlanningBeforeCodeEditRequest, ToolError> {
        if let ToolInput::PlanningBeforeCodeEdit(request) = self {
            Ok(request)
        } else {
            Err(ToolError::WrongToolInput(ToolType::PlanningBeforeCodeEdit))
        }
    }
}<|MERGE_RESOLUTION|>--- conflicted
+++ resolved
@@ -109,13 +109,10 @@
     BigSearch(BigSearchRequest),
     // checks if the edit operation needs to be performed or is an extra
     FilterEditOperation(FilterEditOperationRequest),
-<<<<<<< HEAD
     // Keyword search
     KeywordSearch(KeywordSearchQuery),
-=======
     // inlay hints from the lsp/editor
     InlayHints(InlayHintsRequest),
->>>>>>> b0ccc1f8
 }
 
 impl ToolInput {
@@ -170,9 +167,7 @@
             ToolInput::ApplyOutlineEditToRange(_) => ToolType::ApplyOutlineEditToRange,
             ToolInput::BigSearch(_) => ToolType::BigSearch,
             ToolInput::FilterEditOperation(_) => ToolType::FilterEditOperation,
-<<<<<<< HEAD
             ToolInput::KeywordSearch(_) => ToolType::KeywordSearch,
-=======
             ToolInput::InlayHints(_) => ToolType::InLayHints,
         }
     }
@@ -182,7 +177,6 @@
             Ok(request)
         } else {
             Err(ToolError::WrongToolInput(ToolType::InLayHints))
->>>>>>> b0ccc1f8
         }
     }
 
