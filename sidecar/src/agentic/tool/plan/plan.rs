--- conflicted
+++ resolved
@@ -96,10 +96,10 @@
         self.checkpoint = index;
     }
 
-<<<<<<< HEAD
     pub fn final_checkpoint(&self) -> usize {
         &self.steps.len() - 1
-=======
+    }
+
     pub fn to_debug_message(&self) -> String {
         self.steps
             .iter()
@@ -117,6 +117,5 @@
             })
             .collect::<Vec<_>>()
             .join("\n\n")
->>>>>>> 3acbc736
     }
 }