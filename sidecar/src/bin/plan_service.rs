use futures::future::try_join_all;
use sidecar::agentic::tool::input::ToolInput;
use sidecar::agentic::tool::lsp::file_diagnostics::{FileDiagnostics, FileDiagnosticsInput};
use sidecar::agentic::tool::output::ToolOutput;
use sidecar::agentic::tool::r#type::Tool;
use std::io::{self, Write};
use std::{path::PathBuf, sync::Arc};

use tokio::fs::File;
use tokio::io::AsyncReadExt;

use llm_client::{
    broker::LLMBroker,
    clients::types::LLMType,
    config::LLMBrokerConfiguration,
    provider::{AnthropicAPIKey, LLMProvider, LLMProviderAPIKeys, OpenAIProvider},
};
use sidecar::{
    agentic::{
        symbol::{
            events::{input::SymbolEventRequestId, message_event::SymbolEventMessageProperties},
            identifier::LLMProperties,
            manager::SymbolManager,
            tool_box::ToolBox,
        },
        tool::{
            broker::{ToolBroker, ToolBrokerConfiguration},
            code_edit::models::broker::CodeEditBroker,
            plan::plan::Plan,
            plan::plan_step::PlanStep,
            plan::service::PlanService,
        },
    },
    chunking::{editor_parsing::EditorParsing, languages::TSLanguageParsing},
    inline_completion::symbols_tracker::SymbolTrackerInline,
    user_context::types::{FileContentValue, UserContext},
};

fn default_index_dir() -> PathBuf {
    match directories::ProjectDirs::from("ai", "codestory", "sidecar") {
        Some(dirs) => dirs.data_dir().to_owned(),
        None => "codestory_sidecar".into(),
    }
}

use clap::{Parser, Subcommand};

#[derive(Parser)]
#[command(name = "plan_executor", about = "A simple plan execution tool")]
struct Cli {
    #[command(subcommand)]
    command: Commands,
}

#[derive(Subcommand)]
enum Commands {
    Next,   // Execute the next step in the plan
    Append, // Append a new step to the plan
}

fn edit_step(step: &mut PlanStep) {
    println!("Current step title:");
    println!("{}", step.title());
    println!("\nEnter new title (press Enter to keep current title):");

    let mut new_title = String::new();
    io::stdin().read_line(&mut new_title).unwrap();
    new_title = new_title.trim().to_string();

    if !new_title.is_empty() {
        step.edit_title(new_title);
    }

    println!("\nCurrent step description:");
    println!("{}", step.description());
    println!("\nEnter new description (press Enter twice to finish):");

    let mut new_description = String::new();
    loop {
        let mut input = String::new();
        io::stdin().read_line(&mut input).unwrap();
        if input.trim().is_empty() {
            break;
        }
        new_description.push_str(&input);
    }

    step.edit_description(new_description.trim().to_string());
    println!("Step updated successfully.");
}

fn append_step(plan: &mut Plan) {
    println!("Appending a new step to the plan.");

    println!("Enter step title:");
    let mut title = String::new();
    io::stdin().read_line(&mut title).unwrap();
    let title = title.trim().to_string();

    println!("Enter step description:");
    let mut description = String::new();
    io::stdin().read_line(&mut description).unwrap();
    let description = description.trim().to_string();

    println!("Enter file to edit (path):");
    let mut file_to_edit = String::new();
    io::stdin().read_line(&mut file_to_edit).unwrap();
    let file_to_edit = file_to_edit.trim().to_string();

    let new_step = PlanStep::new(
        uuid::Uuid::new_v4().to_string(),
        plan.steps().len(),
        vec![file_to_edit],
        title,
        description,
    );

    plan.add_step(new_step);
    println!("New step appended successfully.");
}

#[tokio::main]
async fn main() {
    let request_id = uuid::Uuid::new_v4();
    let request_id_str = request_id.to_string();
    let parea_url = format!(
        r#"https://app.parea.ai/logs?colViz=%7B%220%22%3Afalse%2C%221%22%3Afalse%2C%222%22%3Afalse%2C%223%22%3Afalse%2C%22error%22%3Afalse%2C%22deployment_id%22%3Afalse%2C%22feedback_score%22%3Afalse%2C%22time_to_first_token%22%3Afalse%2C%22scores%22%3Afalse%2C%22start_timestamp%22%3Afalse%2C%22user%22%3Afalse%2C%22session_id%22%3Afalse%2C%22target%22%3Afalse%2C%22experiment_uuid%22%3Afalse%2C%22dataset_references%22%3Afalse%2C%22in_dataset%22%3Afalse%2C%22event_type%22%3Afalse%2C%22request_type%22%3Afalse%2C%22evaluation_metric_names%22%3Afalse%2C%22request%22%3Afalse%2C%22calling_node%22%3Afalse%2C%22edges%22%3Afalse%2C%22metadata_evaluation_metric_names%22%3Afalse%2C%22metadata_event_type%22%3Afalse%2C%22metadata_0%22%3Afalse%2C%22metadata_calling_node%22%3Afalse%2C%22metadata_edges%22%3Afalse%2C%22metadata_root_id%22%3Afalse%7D&filter=%7B%22filter_field%22%3A%22meta_data%22%2C%22filter_operator%22%3A%22equals%22%2C%22filter_key%22%3A%22root_id%22%2C%22filter_value%22%3A%22{request_id_str}%22%7D&page=1&page_size=50&time_filter=1m"#
    );
    println!("===========================================\nRequest ID: {}\nParea AI: {}\n===========================================", request_id.to_string(), parea_url);
    let editor_url = "http://localhost:42427".to_owned();
    let anthropic_api_keys = LLMProviderAPIKeys::Anthropic(AnthropicAPIKey::new("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".to_owned()));
    let anthropic_llm_properties = LLMProperties::new(
        LLMType::ClaudeSonnet,
        LLMProvider::Anthropic,
        anthropic_api_keys.clone(),
    );

    let o1_properties = LLMProperties::new(
        LLMType::O1Preview,
        LLMProvider::OpenAI,
        LLMProviderAPIKeys::OpenAI(OpenAIProvider::new("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".to_owned())),
    );
    let editor_parsing = Arc::new(EditorParsing::default());
    let symbol_broker = Arc::new(SymbolTrackerInline::new(editor_parsing.clone()));
    let tool_broker = Arc::new(ToolBroker::new(
        Arc::new(
            LLMBroker::new(LLMBrokerConfiguration::new(default_index_dir()))
                .await
                .expect("to initialize properly"),
        ),
        Arc::new(CodeEditBroker::new()),
        symbol_broker.clone(),
        Arc::new(TSLanguageParsing::init()),
        // for our testing workflow we want to apply the edits directly
        ToolBrokerConfiguration::new(None, true),
        LLMProperties::new(
            LLMType::Gpt4O,
            LLMProvider::OpenAI,
            LLMProviderAPIKeys::OpenAI(OpenAIProvider::new(
                "sk-proj-BLaSMsWvoO6FyNwo9syqT3BlbkFJo3yqCyKAxWXLm4AvePtt".to_owned(),
            )),
        ),
    ));

    let mut plan_storage_path = default_index_dir();
    plan_storage_path = plan_storage_path.join("plans");

    // check if the plan_storage_path_exists
    if tokio::fs::metadata(&plan_storage_path).await.is_err() {
        tokio::fs::create_dir(&plan_storage_path)
            .await
            .expect("directory creation to not fail");
    }

    let (plan_storage_path, plan_id) = {
        let mut plan_storage_path = plan_storage_path.clone();
        // replace plan_id here with a static id if you want to reuse the plan loading
        let plan_id = uuid::Uuid::new_v4().to_string();
        plan_storage_path = plan_storage_path
            .join(plan_id.to_owned())
            .with_extension("json");
        (plan_storage_path, plan_id)
    };

    // edit step
    // let plan_storage_path = PathBuf::from("/Users/zi/Library/Application Support/ai.codestory.sidecar/plans/6e5eb8c1-054f-4510-aca4-61676c73168e.json");

    // add step
    // let plan_storage_path = PathBuf::from("/Users/zi/Library/Application Support/ai.codestory.sidecar/plans/c6580a8e-5d4f-4138-9fce-69d1a067bf72.json");

    // fix lsp
    // let plan_storage_path = PathBuf::from("/Users/zi/Library/Application Support/ai.codestory.sidecar/plans/c6580a8e-5d4f-4138-9fce-69d1a067bf72.json");

    // add file_path field
    // let plan_storage_path = PathBuf::from("/Users/zi/Library/Application Support/ai.codestory.sidecar/plans/65b85dcb-72e9-498f-912c-036b02845319.json");

    // fetch lsp diags
    // let plan_storage_path = PathBuf::from("/Users/zi/Library/Application Support/ai.codestory.sidecar/plans/93bdc6e5-4c22-4fe0-b341-b99e005d6f97.json");
    // let plan_storage_path = PathBuf::from("/Users/zi/Library/Application Support/ai.codestory.sidecar/plans/4fa3986c-1c78-4381-b6a0-0be7f8f88512.json");

    // file_diag tool
    let plan_storage_path = PathBuf::from("/Users/zi/Library/Application Support/ai.codestory.sidecar/plans/848232c4-0c81-48a7-9901-967a1442b371.json");

    let (sender, mut _receiver) = tokio::sync::mpsc::unbounded_channel();

    let event_properties = SymbolEventMessageProperties::new(
        SymbolEventRequestId::new(request_id_str.to_owned(), request_id_str.to_owned()),
        sender.clone(),
        editor_url.to_owned(),
        tokio_util::sync::CancellationToken::new(),
    );

    let _symbol_manager = SymbolManager::new(
        tool_broker.clone(),
        symbol_broker.clone(),
        editor_parsing.clone(),
        anthropic_llm_properties.clone(),
    );

    let tool_box = Arc::new(ToolBox::new(
        tool_broker.clone(),
        symbol_broker.clone(),
        editor_parsing.clone(),
    ));

    // let user_query =
    //     "add a command that fetches diagnostics for the last edited step's edited file path."
    //         .to_string();

    let user_query =
        "Similar to LSPDiagnostics in diagnostics.rs, add a new tool called FileDiagnostics in /Users/zi/codestory/sidecar/sidecar/src/agentic/tool/lsp/file_diagnostics.rs, updating all the places that depends on it."
            .to_string();

    let _initial_context = String::from("");

    // let context_files = vec![
    //     "/Users/zi/codestory/sidecar/sidecar/src/bin/get_diagnostics.rs",
    //     "/Users/zi/codestory/sidecar/sidecar/src/agentic/tool/plan/plan_step.rs",
    //     "/Users/zi/codestory/sidecar/sidecar/src/agentic/tool/plan/plan.rs",
    //     "/Users/zi/codestory/sidecar/sidecar/src/agentic/tool/plan/service.rs",
    //     "/Users/zi/codestory/sidecar/sidecar/src/bin/plan_service.rs",
    //     "/Users/zi/codestory/sidecar/sidecar/src/agentic/tool/lsp/diagnostics.rs",
    // ];

    let context_files = vec![
        "/Users/zi/codestory/sidecar/sidecar/src/agentic/tool/input.rs",
        "/Users/zi/codestory/sidecar/sidecar/src/agentic/tool/type.rs",
        "/Users/zi/codestory/sidecar/sidecar/src/agentic/tool/output.rs",
        "/Users/zi/codestory/sidecar/sidecar/src/agentic/tool/lsp/mod.rs",
        "/Users/zi/codestory/sidecar/sidecar/src/agentic/tool/lsp/diagnostics.rs",
    ];

    let file_futures: Vec<_> = context_files
        .into_iter()
        .map(|path| read_file(PathBuf::from(path)))
        .collect();

    let file_contents = try_join_all(file_futures).await.unwrap();

    let user_context = UserContext::new(vec![], file_contents, None, vec![]); // this is big, should be passed using references

    let _ui_sender = event_properties.ui_sender();

    let plan_service = PlanService::new(tool_box.clone(), anthropic_llm_properties);

    // let path = "/Users/skcd/scratch/sidecar/sidecar/src/bin/plan.json";

    // when adding variables to the JSON, just use file_content_map (copy what you see in global context)

    let plan_storage_path_str = plan_storage_path
        .clone()
        .to_str()
        .expect("to work")
        .to_owned();

    println!("Plan Storage Path:\n{}", &plan_storage_path_str);

    let plan = if tokio::fs::metadata(plan_storage_path.clone()).await.is_ok() {
        plan_service
            .load_plan(plan_storage_path.to_str().expect("to work"))
            .await
            .unwrap()
    } else {
        plan_service
            .create_plan(
                plan_id,
                user_query,
                user_context,
                plan_storage_path
                    .to_str()
                    .map(|plan_str| plan_str.to_owned())
                    .expect("PathBuf to str conversion to not fail on platforms"),
                event_properties.clone(),
            )
            .await
            .expect("Failed to create new plan")
    };

    let _ = plan_service.save_plan(&plan, &plan_storage_path_str).await;

    println!("Welcome to Agentic Planning.");
    println!();
    println!(
        "Your plan has {} steps. We are at step {}.",
        &plan.steps().len(),
        &plan.checkpoint().unwrap_or_default() + 1,
    );
    println!();

    loop {
        let plan = plan_service
            .load_plan(&plan_storage_path_str)
            .await
            .unwrap();
<<<<<<< HEAD
        let checkpoint = plan.checkpoint().unwrap_or_default();
        let context = plan_service.prepare_context(plan.steps(), checkpoint).await;

        let mut plan = plan_service
            .load_plan(&plan_storage_path_str)
            .await
            .unwrap();
=======
        let steps = plan.steps();
        let checkpoint = plan.checkpoint();
        let context = plan_service.prepare_context(steps, checkpoint).await;

>>>>>>> cc1aefcc
        let step_to_execute = plan.steps_mut().get_mut(checkpoint).unwrap();

        println!("Next: {}", step_to_execute.title());

        println!("[1] Execute");
        println!("[2] Edit");
        println!("[3] Show Description");
        println!("[4] Append Step");
        println!(
            "[5] Fetch Diagnostics for {}",
            &step_to_execute
                .file_to_edit()
                .unwrap_or("No file to edit".to_owned())
        );
        println!("[6] Exit");
        io::stdout().flush().unwrap();

        let mut input = String::new();
        io::stdin().read_line(&mut input).unwrap();

        match input.trim() {
            "1" | "execute" => {
                // using file as store for Plan
                let _ = match plan_service
                    .execute_step(step_to_execute, context, event_properties.clone())
                    .await
                {
                    Ok(_) => {
<<<<<<< HEAD
                        println!("Checkpoint {} complete", plan.checkpoint().unwrap_or_default());
                        plan.increment_checkpoint();
=======
                        println!("Checkpoint {} complete", plan.checkpoint());

                        if plan.checkpoint() < plan.final_checkpoint() {
                            plan.increment_checkpoint();
                        } else {
                            println!("Reached final checkpoint. Plan execution complete.");
                        }
>>>>>>> cc1aefcc

                        // save!
                        if let Err(e) = plan_service.save_plan(&plan, &plan_storage_path_str).await
                        {
                            eprintln!("Error saving plan: {}", e)
                        }
                    }
                    Err(e) => println!("Error executing step: {}", e),
                };
            }
            "2" | "edit" => {
                edit_step(step_to_execute);
                if let Err(e) = plan_service.save_plan(&plan, &plan_storage_path_str).await {
<<<<<<< HEAD
=======
                    // todo - remove await as LSP test case
>>>>>>> cc1aefcc
                    eprintln!("Error saving plan: {}", e);
                }
            }
            "3" | "show" => {
                println!("\nStep Description:");
                println!("{}", step_to_execute.description());
                println!(); // Add a blank line for readability
            }
            "4" | "append" => {
                append_step(&mut plan);
                if let Err(e) = plan_service.save_plan(&plan, &plan_storage_path_str).await {
                    eprintln!("Error saving plan: {}", e);
                }
            }
            "5" | "fetch" => {
                if let Some(file_path) = step_to_execute.file_to_edit() {
                    println!("Fetching diagnostics for file: {}", file_path);

                    let file_diagnostics_input =
                        FileDiagnosticsInput::new(file_path.to_string(), editor_url.clone());

                    let diagnostics_client = FileDiagnostics::new();
                    match diagnostics_client
                        .invoke(ToolInput::FileDiagnostics(file_diagnostics_input))
                        .await
                    {
                        Ok(ToolOutput::FileDiagnostics(output)) => {
                            let diagnostics = output.get_diagnostics();
                            if diagnostics.is_empty() {
                                println!("No diagnostics found.");
                            } else {
                                println!("Diagnostics:");
                                for (i, diagnostic) in diagnostics.iter().enumerate() {
                                    println!(
                                        "{}. {} (at {:?})",
                                        i + 1,
                                        diagnostic.message(),
                                        diagnostic.range()
                                    );
                                }
                            }
                        }
                        Err(e) => println!("Error fetching diagnostics: {}", e),
                        _ => println!("Unexpected output type from FileDiagnostics"),
                    }
                } else {
                    println!("No file to edit available for the current step.");
                }
            }

            "6" | "exit" => break,
            _ => println!("Invalid command. Please try again."),
        }

        println!(); // Add a blank line for readability
    }

    println!("Exiting program. Check plan's checkpoint value in JSON before next run");
}

async fn read_file(path: PathBuf) -> Result<FileContentValue, std::io::Error> {
    let mut file = File::open(&path).await?;
    let mut content = String::new();
    file.read_to_string(&mut content).await?;
    Ok(FileContentValue::new(
        path.to_string_lossy().into_owned(),
        content,
        "rs".to_owned(),
    ))
}<|MERGE_RESOLUTION|>--- conflicted
+++ resolved
@@ -312,7 +312,6 @@
             .load_plan(&plan_storage_path_str)
             .await
             .unwrap();
-<<<<<<< HEAD
         let checkpoint = plan.checkpoint().unwrap_or_default();
         let context = plan_service.prepare_context(plan.steps(), checkpoint).await;
 
@@ -320,12 +319,6 @@
             .load_plan(&plan_storage_path_str)
             .await
             .unwrap();
-=======
-        let steps = plan.steps();
-        let checkpoint = plan.checkpoint();
-        let context = plan_service.prepare_context(steps, checkpoint).await;
-
->>>>>>> cc1aefcc
         let step_to_execute = plan.steps_mut().get_mut(checkpoint).unwrap();
 
         println!("Next: {}", step_to_execute.title());
@@ -354,10 +347,6 @@
                     .await
                 {
                     Ok(_) => {
-<<<<<<< HEAD
-                        println!("Checkpoint {} complete", plan.checkpoint().unwrap_or_default());
-                        plan.increment_checkpoint();
-=======
                         println!("Checkpoint {} complete", plan.checkpoint());
 
                         if plan.checkpoint() < plan.final_checkpoint() {
@@ -365,7 +354,6 @@
                         } else {
                             println!("Reached final checkpoint. Plan execution complete.");
                         }
->>>>>>> cc1aefcc
 
                         // save!
                         if let Err(e) = plan_service.save_plan(&plan, &plan_storage_path_str).await
@@ -379,10 +367,6 @@
             "2" | "edit" => {
                 edit_step(step_to_execute);
                 if let Err(e) = plan_service.save_plan(&plan, &plan_storage_path_str).await {
-<<<<<<< HEAD
-=======
-                    // todo - remove await as LSP test case
->>>>>>> cc1aefcc
                     eprintln!("Error saving plan: {}", e);
                 }
             }
