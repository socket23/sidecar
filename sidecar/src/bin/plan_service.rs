--- conflicted
+++ resolved
@@ -312,12 +312,8 @@
             .load_plan(&plan_storage_path_str)
             .await
             .unwrap();
-<<<<<<< HEAD
         let _steps = plan.steps();
-        let checkpoint = plan.checkpoint();
-=======
         let checkpoint = plan.checkpoint().unwrap_or_default();
->>>>>>> 4af11695
         let context = plan_service.prepare_context(plan.steps(), checkpoint).await;
 
         let mut plan = plan_service
