//! Contains the handler for agnetic requests and how they work

use super::types::json as json_result;
use axum::response::{sse, IntoResponse, Sse};
use axum::{extract::Query as axumQuery, Extension, Json};
use futures::{stream, StreamExt};
use llm_client::provider::GoogleAIStudioKey;
use llm_client::{
    clients::types::LLMType,
    provider::{AnthropicAPIKey, LLMProvider, LLMProviderAPIKeys},
};
use serde_json::json;
use std::collections::HashMap;
use std::time::Instant;
use std::{sync::Arc, time::Duration};
use tokio::sync::Mutex;
use tokio::task::JoinHandle;

use crate::agentic::symbol::anchored::AnchoredSymbol;
use crate::agentic::symbol::events::input::SymbolEventRequestId;
use crate::agentic::symbol::events::message_event::SymbolEventMessageProperties;
use crate::agentic::symbol::helpers::SymbolFollowupBFS;
use crate::agentic::symbol::tool_properties::ToolProperties;
use crate::agentic::symbol::toolbox::helpers::SymbolChangeSet;
use crate::agentic::symbol::ui_event::UIEventWithID;
use crate::agentic::tool::broker::ToolBrokerConfiguration;
use crate::agentic::tool::input::ToolInput;
use crate::agentic::tool::lsp::gotoreferences::AnchoredReference;
use crate::agentic::tool::r#type::Tool;
use crate::agentic::tool::ref_filter::ref_filter::{ReferenceFilterBroker, ReferenceFilterRequest};
use crate::{
    agentic::{
        symbol::{
            events::input::SymbolInputEvent, identifier::LLMProperties, manager::SymbolManager,
        },
        tool::{broker::ToolBroker, code_edit::models::broker::CodeEditBroker},
    },
    application::application::Application,
    user_context::types::UserContext,
};

use super::types::ApiResponse;
use super::{model_selection::LLMClientConfig, types::Result};

#[derive(Debug, Clone)]
pub struct ProbeRequestTracker {
    pub running_requests: Arc<Mutex<HashMap<String, JoinHandle<()>>>>,
}

impl ProbeRequestTracker {
    pub fn new() -> Self {
        Self {
            running_requests: Arc::new(Mutex::new(HashMap::new())),
        }
    }

    async fn track_new_request(&self, request_id: &str, join_handle: JoinHandle<()>) {
        let mut running_requests = self.running_requests.lock().await;
        running_requests.insert(request_id.to_owned(), join_handle);
    }

    async fn cancel_request(&self, request_id: &str) {
        let mut running_requests = self.running_requests.lock().await;
        if let Some(response) = running_requests.get_mut(request_id) {
            // we abort the running requests
            response.abort();
        }
    }
}

/// Contains all the data which we will need to trigger the edits
#[derive(Clone)]
struct AnchoredEditingMetadata {
    message_properties: SymbolEventMessageProperties,
    // These are the symbols where we are focussed on right now in the selection
    anchored_symbols: Vec<AnchoredSymbol>,
    // we also want to store the original content of the files which were mentioned
    // before we started editing
    previous_file_content: HashMap<String, String>,
    // to store anchor selection nodes' references
<<<<<<< HEAD
    references: Vec<AnchoredReference>,
=======
    references: Vec<ReferenceLocation>,
    user_context_string: Option<String>,
>>>>>>> 1cf7708b
}

impl AnchoredEditingMetadata {
    pub fn new(
        message_properties: SymbolEventMessageProperties,
        anchored_symbols: Vec<AnchoredSymbol>,
        previous_file_content: HashMap<String, String>,
<<<<<<< HEAD
        references: Vec<AnchoredReference>,
=======
        references: Vec<ReferenceLocation>,
        user_context_string: Option<String>,
>>>>>>> 1cf7708b
    ) -> Self {
        Self {
            message_properties,
            anchored_symbols,
            previous_file_content,
            references,
            user_context_string,
        }
    }

    pub fn references(&self) -> &[AnchoredReference] {
        &self.references
    }
}

pub struct AnchoredEditingTracker {
    running_requests_properties: Arc<Mutex<HashMap<String, AnchoredEditingMetadata>>>,
    running_requests: Arc<Mutex<HashMap<String, JoinHandle<()>>>>,
}

impl AnchoredEditingTracker {
    pub fn new() -> Self {
        Self {
            running_requests_properties: Arc::new(Mutex::new(HashMap::new())),
            running_requests: Arc::new(Mutex::new(HashMap::new())),
        }
    }

    async fn get_properties(&self, request_id: &str) -> Option<AnchoredEditingMetadata> {
        let running_requests = self.running_requests_properties.lock().await;
        running_requests.get(request_id).map(|data| data.clone())
    }

    /// this replaces the existing references field
    async fn add_reference(&self, request_id: &str, references: &[AnchoredReference]) {
        let mut running_request_properties = self.running_requests_properties.lock().await;

        if let Some(metadata) = running_request_properties.get_mut(request_id) {
            metadata.references = references.to_vec();
        } else {
            println!("No metadata found for request_id: {}", request_id);
        }
    }

    // consider better error handling
    pub async fn add_join_handle(
        &self,
        request_id: &str,
        join_handle: JoinHandle<()>,
    ) -> Result<(), String> {
        let mut running_requests = self.running_requests.lock().await;
        if running_requests.contains_key(request_id) {
            running_requests.insert(request_id.to_owned(), join_handle);
            Ok(())
        } else {
            Err(format!(
                "No existing request found for request_id: {}",
                request_id
            ))
        }
    }

    async fn track_new_request(
        &self,
        request_id: &str,
        join_handle: Option<JoinHandle<()>>, // Optional to allow asynchronous composition of requests
        editing_metadata: Option<AnchoredEditingMetadata>, // Optional to allow asynchronous composition of requests
    ) {
        {
            let mut running_requests = self.running_requests.lock().await;
            if let Some(join_handle) = join_handle {
                running_requests.insert(request_id.to_owned(), join_handle);
            }
        }
        {
            let mut running_request_properties = self.running_requests_properties.lock().await;
            if let Some(metadata) = editing_metadata {
                running_request_properties.insert(request_id.to_owned(), metadata);
            }
        }
    }

    pub async fn override_running_request(&self, request_id: &str, join_handle: JoinHandle<()>) {
        {
            let mut running_requests = self.running_requests.lock().await;
            running_requests.insert(request_id.to_owned(), join_handle);
        }
    }
}

#[derive(Debug, Clone, serde::Serialize, serde::Deserialize)]
pub struct ProbeRequestActiveWindow {
    file_path: String,
    file_content: String,
    language: String,
}

#[derive(Debug, Clone, serde::Serialize, serde::Deserialize)]
pub struct ProbeRequest {
    request_id: String,
    editor_url: String,
    model_config: LLMClientConfig,
    user_context: UserContext,
    query: String,
    active_window_data: Option<ProbeRequestActiveWindow>,
}

#[derive(Debug, Clone, serde::Serialize, serde::Deserialize)]
pub struct ProbeStopRequest {
    request_id: String,
}

#[derive(Debug, Clone, serde::Serialize, serde::Deserialize)]
pub struct ProbeStopResponse {
    done: bool,
}

pub async fn probe_request_stop(
    Extension(app): Extension<Application>,
    Json(ProbeStopRequest { request_id }): Json<ProbeStopRequest>,
) -> Result<impl IntoResponse> {
    println!("webserver::probe_request_stop");
    let probe_request_tracker = app.probe_request_tracker.clone();
    let _ = probe_request_tracker.cancel_request(&request_id).await;
    Ok(Json(ProbeStopResponse { done: true }))
}

pub async fn probe_request(
    Extension(app): Extension<Application>,
    Json(ProbeRequest {
        request_id,
        editor_url,
        model_config,
        mut user_context,
        query,
        active_window_data,
    }): Json<ProbeRequest>,
) -> Result<impl IntoResponse> {
    let (sender, receiver) = tokio::sync::mpsc::unbounded_channel();
    let probe_request_tracker = app.probe_request_tracker.clone();
    if let Some(active_window_data) = active_window_data {
        user_context = user_context.update_file_content_map(
            active_window_data.file_path,
            active_window_data.file_content,
            active_window_data.language,
        );
    }
    let provider_keys = model_config
        .provider_for_slow_model()
        .map(|provider| provider.clone())
        .ok_or(anyhow::anyhow!("missing provider for slow model"))?;
    let _provider_type = provider_keys.provider_type();
    let event_message_properties = SymbolEventMessageProperties::new(
        SymbolEventRequestId::new(request_id.to_owned(), request_id.to_owned()),
        sender.clone(),
        editor_url,
    );

    let symbol_manager = app.symbol_manager.clone();

    // spawn a background thread to keep polling the probe_request future
    let join_handle = tokio::spawn(async move {
        let _ = symbol_manager
            .probe_request_from_user_context(query, user_context, event_message_properties.clone())
            .await;
    });

    let _ = probe_request_tracker
        .track_new_request(&request_id, join_handle)
        .await;

    // Now we want to poll the future of the probe request we are sending
    // along with the ui events so we can return the channel properly
    // how do go about doing that?
    let event_stream = Sse::new(
        tokio_stream::wrappers::UnboundedReceiverStream::new(receiver).map(|event| {
            sse::Event::default()
                .json_data(event)
                .map_err(anyhow::Error::new)
        }),
    );

    // return the stream as a SSE event stream over here
    Ok(event_stream.keep_alive(
        sse::KeepAlive::new()
            .interval(Duration::from_secs(3))
            .event(
                sse::Event::default()
                    .json_data(json!({
                        "keep_alive": "alive"
                    }))
                    .expect("json to not fail in keep alive"),
            ),
    ))
}

#[derive(Debug, serde::Serialize, serde::Deserialize)]
pub struct SWEBenchRequest {
    git_dname: String,
    problem_statement: String,
    editor_url: String,
    test_endpoint: String,
    // This is the file path with the repo map present in it
    repo_map_file: Option<String>,
    gcloud_access_token: String,
    swe_bench_id: String,
}

pub async fn swe_bench(
    axumQuery(SWEBenchRequest {
        git_dname,
        problem_statement,
        editor_url,
        test_endpoint,
        repo_map_file,
        gcloud_access_token: _glcoud_access_token,
        swe_bench_id,
    }): axumQuery<SWEBenchRequest>,
    Extension(app): Extension<Application>,
) -> Result<impl IntoResponse> {
    let (sender, receiver) = tokio::sync::mpsc::unbounded_channel();
    let tool_broker = Arc::new(ToolBroker::new(
        app.llm_broker.clone(),
        Arc::new(CodeEditBroker::new()),
        app.symbol_tracker.clone(),
        app.language_parsing.clone(),
        // for swe-bench tests we do not care about tracking edits
        ToolBrokerConfiguration::new(None, true),
        LLMProperties::new(
            LLMType::GeminiPro,
            LLMProvider::GoogleAIStudio,
            LLMProviderAPIKeys::GoogleAIStudio(GoogleAIStudioKey::new(
                "AIzaSyCMkKfNkmjF8rTOWMg53NiYmz0Zv6xbfsE".to_owned(),
            )),
        ),
    ));
    let user_context = UserContext::new(vec![], vec![], None, vec![git_dname]);
    let model = LLMType::ClaudeSonnet;
    let provider_type = LLMProvider::Anthropic;
    let anthropic_api_keys = LLMProviderAPIKeys::Anthropic(AnthropicAPIKey::new("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".to_owned()));
    let symbol_manager = SymbolManager::new(
        tool_broker,
        app.symbol_tracker.clone(),
        app.editor_parsing.clone(),
        LLMProperties::new(
            model.clone(),
            provider_type.clone(),
            anthropic_api_keys.clone(),
        ),
    );

    let message_properties = SymbolEventMessageProperties::new(
        SymbolEventRequestId::new(swe_bench_id.to_owned(), swe_bench_id.to_owned()),
        sender.clone(),
        editor_url.to_owned(),
    );

    println!("we are getting a hit at this endpoint");

    // Now we send the original request over here and then await on the sender like
    // before
    tokio::spawn(async move {
        let _ = symbol_manager
            .initial_request(
                SymbolInputEvent::new(
                    user_context,
                    model,
                    provider_type,
                    anthropic_api_keys,
                    problem_statement,
                    "web_server_input".to_owned(),
                    "web_server_input".to_owned(),
                    Some(test_endpoint),
                    repo_map_file,
                    None,
                    None,
                    None,
                    None,
                    None,
                    false,
                    None,
                    None,
                    false,
                    sender,
                )
                .set_swe_bench_id(swe_bench_id),
                message_properties,
            )
            .await;
    });
    let event_stream = Sse::new(
        tokio_stream::wrappers::UnboundedReceiverStream::new(receiver).map(|event| {
            sse::Event::default()
                .json_data(event)
                .map_err(anyhow::Error::new)
        }),
    );

    // return the stream as a SSE event stream over here
    Ok(event_stream.keep_alive(
        sse::KeepAlive::new()
            .interval(Duration::from_secs(3))
            .event(
                sse::Event::default()
                    .json_data(json!({
                        "keep_alive": "alive"
                    }))
                    .expect("json to not fail in keep alive"),
            ),
    ))
}

#[derive(Debug, Clone, serde::Serialize, serde::Deserialize)]
pub struct CodeSculptingWarmup {
    file_paths: Vec<String>,
}

#[derive(Debug, Clone, serde::Serialize, serde::Deserialize)]
pub struct CodeSculptingWarmupResponse {
    done: bool,
}

impl ApiResponse for CodeSculptingWarmupResponse {}

pub async fn code_sculpting_warmup(
    Extension(app): Extension<Application>,
    Json(CodeSculptingWarmup { file_paths }): Json<CodeSculptingWarmup>,
) -> Result<impl IntoResponse> {
    println!("webserver::code_sculpting_warmup");
    println!(
        "webserver::code_sculpting_warmup::file_paths({})",
        file_paths.to_vec().join(",")
    );
    let wramup_request_id = "warmup_request_id".to_owned();
    let _ = app
        .tool_box
        .warmup_context(file_paths, wramup_request_id)
        .await;
    Ok(json_result(CodeSculptingWarmupResponse { done: true }))
}

#[derive(Debug, Clone, serde::Serialize, serde::Deserialize)]
pub struct CodeSculptingHeal {
    request_id: String,
}

#[derive(Debug, Clone, serde::Serialize, serde::Deserialize)]
pub struct CodeSculptingHealResponse {
    done: bool,
}

impl ApiResponse for CodeSculptingHealResponse {}

pub async fn code_sculpting_heal(
    Extension(app): Extension<Application>,
    Json(CodeSculptingHeal { request_id }): Json<CodeSculptingHeal>,
) -> Result<impl IntoResponse> {
    println!(
        "webserver::code_sculpting_heal::request_id({})",
        &request_id
    );
    let anchor_properties;
    {
        let anchor_tracker = app.anchored_request_tracker.clone();
        anchor_properties = anchor_tracker.get_properties(&request_id).await;
    }
    println!(
        "code_sculpting::heal::request_id({})::properties_present({})",
        request_id,
        anchor_properties.is_some()
    );
    if anchor_properties.is_none() {
        Ok(json_result(CodeSculptingHealResponse { done: false }))
    } else {
        let anchor_properties = anchor_properties.expect("is_none to hold");

        println!(
            "agentic::webserver::code_sculpting_heal::anchor_properties.references.len({})",
            anchor_properties.references().len()
        );
        println!(
            "agentic::webserver::code_sculpting_heal::anchor_properties.references:\n{}",
            anchor_properties
                .references()
                .iter()
                .map(|reference| format!(
                    "path: {}, range: {}",
                    reference.reference_location().fs_file_path(),
                    reference.reference_location().range().start_line()
                ))
                .collect::<Vec<String>>()
                .join("\n")
        );

        // these include the anchored symbols themselves
        let references = anchor_properties.references();

        let file_paths = references
            .iter()
            .map(|r| r.reference_location().fs_file_path().to_string())
            .collect::<Vec<_>>();

        let older_file_content_map = anchor_properties.previous_file_content;
        let message_properties = anchor_properties.message_properties.clone();

        // let file_paths = anchor_properties
        //     .anchored_symbols
        //     .iter()
        //     .filter_map(|symbol| symbol.0.fs_file_path())
        //     .collect::<HashSet<_>>()
        //     .into_iter()
        //     .collect::<Vec<_>>();

        // Now grab the symbols which have changed
        let cloned_tools = app.tool_box.clone();
        let symbol_change_set: HashMap<String, SymbolChangeSet> =
            stream::iter(file_paths.into_iter().map(|file_path| {
                let older_file_content = older_file_content_map
                    .get(&file_path)
                    .map(|content| content.to_owned());
                (
                    file_path,
                    cloned_tools.clone(),
                    older_file_content,
                    message_properties.clone(),
                )
            }))
            .map(
                |(fs_file_path, tools, older_file_content, message_properties)| async move {
                    if let Some(older_content) = older_file_content {
                        let file_content = tools
                            .file_open(fs_file_path.to_owned(), message_properties)
                            .await
                            .ok();
                        if let Some(new_content) = file_content {
                            tools
                                .get_symbol_change_set(
                                    &fs_file_path,
                                    &older_content,
                                    new_content.contents_ref(),
                                )
                                .await
                                .ok()
                                .map(|symbol_change_set| (fs_file_path, symbol_change_set))
                        } else {
                            None
                        }
                    } else {
                        None
                    }
                },
            )
            .buffer_unordered(10)
            .collect::<Vec<_>>()
            .await
            .into_iter()
            .filter_map(|s| s)
            .collect::<HashMap<_, _>>();

        let changed_symbols = anchor_properties
            .anchored_symbols
            .into_iter()
            .filter_map(|anchored_symbol| {
                let symbol_identifier = anchored_symbol.identifier().to_owned();
                let fs_file_path = symbol_identifier.fs_file_path();
                if fs_file_path.is_none() {
                    return None;
                }
                let fs_file_path = fs_file_path.clone().expect("is_none to hold");
                let changed_symbols_in_file = symbol_change_set.get(&fs_file_path);
                if let Some(changed_symbols_in_file) = changed_symbols_in_file {
                    let symbol_changes = changed_symbols_in_file
                        .changes()
                        .into_iter()
                        .filter(|changed_symbol| {
                            changed_symbol.symbol_identifier().symbol_name()
                                == symbol_identifier.symbol_name()
                        })
                        .map(|changed_symbol| changed_symbol.clone())
                        .collect::<Vec<_>>();
                    Some(symbol_changes)
                } else {
                    None
                }
            })
            .flatten()
            .collect::<Vec<_>>();

        // changed symbols also has symbol_identifier
        let followup_bfs_request = changed_symbols
            .into_iter()
            .map(|changes| {
                let symbol_identifier = changes.symbol_identifier().clone();
                let symbol_identifier_ref = &symbol_identifier;
                changes
                    .remove_changes()
                    .into_iter()
                    .map(|symbol_to_edit| {
                        SymbolFollowupBFS::new(
                            symbol_to_edit.0,
                            symbol_identifier_ref.clone(),
                            symbol_to_edit.1,
                            symbol_to_edit.2,
                        )
                    })
                    .collect::<Vec<_>>()
            })
            .flatten()
            .collect::<Vec<_>>();
        // make sure that the edit request we are creating is on the whole outline
        // node and not on the individual function

        let hub_sender = app.symbol_manager.hub_sender();
        let cloned_tools = app.tool_box.clone();
        let _join_handle = tokio::spawn(async move {
            let _ = cloned_tools
                .check_for_followups_bfs(
                    followup_bfs_request,
                    hub_sender,
                    message_properties.clone(),
                    &ToolProperties::new(),
                )
                .await;

            // send event after we are done with the followups
            let ui_sender = message_properties.ui_sender();
            let _ = ui_sender.send(UIEventWithID::finish_edit_request(
                message_properties.request_id_str().to_owned(),
            ));
        });
        Ok(json_result(CodeSculptingHealResponse { done: true }))
    }
}

#[derive(Debug, Clone, serde::Serialize, serde::Deserialize)]
pub struct CodeSculptingRequest {
    request_id: String,
    instruction: String,
}

#[derive(Debug, Clone, serde::Serialize, serde::Deserialize)]
pub struct CodeSculptingResponse {
    done: bool,
}

impl ApiResponse for CodeSculptingResponse {}

pub async fn code_sculpting(
    Extension(app): Extension<Application>,
    Json(CodeSculptingRequest {
        request_id,
        instruction,
    }): Json<CodeSculptingRequest>,
) -> Result<impl IntoResponse> {
    let anchor_properties;
    {
        let anchor_tracker = app.anchored_request_tracker.clone();
        anchor_properties = anchor_tracker.get_properties(&request_id).await;
    }
    println!(
        "code_sculpting::instruction({})::properties_present({})",
        instruction,
        anchor_properties.is_some()
    );
    if anchor_properties.is_none() {
        Ok(json_result(CodeSculptingResponse { done: false }))
    } else {
        let anchor_properties = anchor_properties.expect("is_none to hold");
        let symbol_manager = app.symbol_manager.clone();
        let join_handle = tokio::spawn(async move {
            let anchored_symbols = anchor_properties.anchored_symbols;
            let message_properties = anchor_properties.message_properties;
            let user_provided_context = anchor_properties.user_context_string;
            let _ = symbol_manager
                .anchor_edits(
                    instruction,
                    anchored_symbols,
                    user_provided_context,
                    message_properties,
                )
                .await;
        });
        {
            let anchor_tracker = app.anchored_request_tracker.clone();
            let _ = anchor_tracker
                .override_running_request(&request_id, join_handle)
                .await;
        }
        Ok(json_result(CodeSculptingResponse { done: true }))
    }
}

#[derive(Debug, Clone, serde::Serialize, serde::Deserialize)]
pub struct AgenticCodeEditing {
    user_query: String,
    editor_url: String,
    request_id: String,
    user_context: UserContext,
    active_window_data: Option<ProbeRequestActiveWindow>,
    root_directory: String,
    codebase_search: bool,
    // If we are editing based on an anchor position
    anchor_editing: bool,
}

pub async fn code_editing(
    Extension(app): Extension<Application>,
    Json(AgenticCodeEditing {
        user_query,
        editor_url,
        request_id,
        mut user_context,
        active_window_data,
        root_directory,
        codebase_search,
        // this is not properly hooked up yet, we need to figure out
        // how to handle this better on the editor side, right now our proxy
        // is having a selection item in the user_context
        mut anchor_editing,
    }): Json<AgenticCodeEditing>,
) -> Result<impl IntoResponse> {
    println!("webserver::code_editing_start::request_id({})", &request_id);
    let edit_request_tracker = app.probe_request_tracker.clone();
    let (sender, receiver) = tokio::sync::mpsc::unbounded_channel();
    if let Some(active_window_data) = active_window_data {
        user_context = user_context.update_file_content_map(
            active_window_data.file_path,
            active_window_data.file_content,
            active_window_data.language,
        );
    }

    let message_properties = SymbolEventMessageProperties::new(
        SymbolEventRequestId::new(request_id.to_owned(), request_id.to_owned()),
        sender.clone(),
        editor_url,
    );

    anchor_editing = anchor_editing || user_context.is_anchored_editing();

    println!(
        "webserver::code_editing_flow::endpoint_hit::anchor_editing({})",
        anchor_editing
    );
    if anchor_editing {
        println!(
            "webserver::code_editing_flow::anchor_editing::({})",
            anchor_editing
        );
        let symbols_to_anchor = app
            .tool_box
            .symbols_to_anchor(&user_context, message_properties.clone())
            .await
            .unwrap_or_default();
        println!(
            "webserver::code_editing_flow::anchor_symbols::({})",
            symbols_to_anchor
                .iter()
                .map(|anchored_symbol| anchored_symbol.name())
                .collect::<Vec<_>>()
                .join(",")
        );
        let metadata_pregen = Instant::now();

        let user_provided_context = user_context.to_context_string().await.ok();
        let possibly_changed_files = symbols_to_anchor
            .iter()
            .filter_map(|anchored_symbol| anchored_symbol.fs_file_path())
            .collect::<Vec<_>>();
        let cloned_tools = app.tool_box.clone();

        // consider whether this is necessary
        let file_contents = stream::iter(
            possibly_changed_files
                .into_iter()
                .map(|file_path| (file_path, cloned_tools.clone(), message_properties.clone())),
        )
        .map(|(fs_file_path, tools, message_properties)| async move {
            let file_open_response = tools
                .file_open(fs_file_path.to_owned(), message_properties)
                .await;
            file_open_response
                .ok()
                .map(|response| (fs_file_path, response.contents()))
        })
        .buffer_unordered(100)
        .collect::<Vec<_>>()
        .await
        .into_iter()
        .filter_map(|s| s)
        .collect::<HashMap<_, _>>();

        println!(
            "(should be very fast) metadata_pregen::elapsed({:?})",
            metadata_pregen.elapsed()
        );

        let editing_metadata = AnchoredEditingMetadata::new(
            message_properties.clone(),
            symbols_to_anchor.clone(),
            file_contents,
            vec![],
            user_provided_context.clone(),
        );

        println!("tracking new request");
        // instantiates basic request tracker, with no join_handle, but basic metadata
        let _ = app
            .anchored_request_tracker
            .track_new_request(&request_id, None, Some(editing_metadata))
            .await;

        println!("tracked new request");

        // shit this should be cleaned up
        let cloned_symbols_to_anchor = symbols_to_anchor.clone();
        let cloned_message_properties = message_properties.clone();
        let cloned_toolbox = app.tool_box.clone();
        let cloned_request_id = request_id.clone();
        let cloned_tracker = app.anchored_request_tracker.clone();
        let cloned_user_query = user_query.clone();

        if !symbols_to_anchor.is_empty() {
            let stream_symbols = cloned_symbols_to_anchor.clone();
            // so this is an async task that should just chill in the background while the edits flow below continues
            let _references_join_handle = tokio::spawn(async move {
                let start = Instant::now();

                // this does not need to run in sequence!
                let references = stream::iter(stream_symbols.into_iter())
                    .flat_map(|anchored_symbol| {
                        let symbol_names = anchored_symbol.sub_symbol_names().to_vec();
                        let symbol_identifier = anchored_symbol.identifier().to_owned();
                        let toolbox = cloned_toolbox.clone();
                        let message_properties = cloned_message_properties.clone();
                        let request_id = cloned_request_id.clone();
                        stream::iter(symbol_names.into_iter().filter_map(move |symbol_name| {
                            symbol_identifier.fs_file_path().map(|path| {
                                (
                                    anchored_symbol.clone(),
                                    path,
                                    symbol_name,
                                    toolbox.clone(),
                                    message_properties.clone(),
                                    request_id.clone(),
                                )
                            })
                        }))
                    })
                    .map(
                        |(
                            original_symbol,
                            path,
                            symbol_name,
                            toolbox,
                            message_properties,
                            request_id,
                        )| async move {
                            println!("getting references for {}-{}", &path, &symbol_name);
                            let refs = toolbox
                                .get_symbol_references(
                                    path,
                                    symbol_name.to_owned(),
                                    message_properties.clone(),
                                    request_id.clone(),
                                )
                                .await;
                            refs.into_iter()
                                .map(|r| AnchoredReference::new(original_symbol.clone(), r))
                                .collect::<Vec<_>>()
                        },
                    )
                    .buffer_unordered(100)
                    .collect::<Vec<_>>()
                    .await
                    .into_iter()
                    .flatten()
                    .collect::<Vec<_>>();

                println!("total references: {}", references.len());
                println!("collect references time elapsed: {:?}", start.elapsed());

                // send UI event with grouped references
                let grouped: HashMap<String, usize> = references.clone().into_iter().fold(
                    HashMap::new(),
                    |mut acc, anchored_reference| {
                        let reference = anchored_reference.reference_location();
                        acc.entry(reference.fs_file_path().to_string())
                            .and_modify(|count| *count += 1)
                            .or_insert(1);
                        acc
                    },
                );

                let _ = cloned_message_properties.clone().ui_sender().send(
                    UIEventWithID::found_reference(cloned_request_id.clone(), grouped),
                );

                let reference_symbols_timer = Instant::now();

                let reference_outline_nodes = cloned_toolbox
                    .clone()
                    .outline_nodes_for_anchored_references(
                        references.as_slice(),
                        cloned_message_properties.clone(),
                    )
                    .await;

                println!(
                    "reference::symbols::iter::elapsed({:?})",
                    reference_symbols_timer.elapsed()
                );

                let llm_broker = app.llm_broker;

                let llm_properties = LLMProperties::new(
                    LLMType::GeminiProFlash,
                    LLMProvider::GoogleAIStudio,
                    llm_client::provider::LLMProviderAPIKeys::GoogleAIStudio(
                        GoogleAIStudioKey::new(
                            "AIzaSyCMkKfNkmjF8rTOWMg53NiYmz0Zv6xbfsE".to_owned(),
                        ),
                    ),
                );

                let reference_filter_broker =
                    ReferenceFilterBroker::new(llm_broker, llm_properties.clone());

                println!(
                    "code_editing:reference_symbols.len({:?})",
                    &reference_outline_nodes.len()
                );

                let request = ReferenceFilterRequest::new(
                    cloned_user_query,
                    reference_outline_nodes.clone(),
                    symbols_to_anchor.clone(),
                    llm_properties.clone(),
                    cloned_request_id.clone(),
                    cloned_message_properties.clone(),
                    references.clone(),
                );

                let llm_time = Instant::now();
                println!("ReferenceFilter::invoke::start");
                let _ = reference_filter_broker
                    .invoke(ToolInput::ReferencesFilter(request))
                    .await;
                println!("ReferenceFilter::invoke::elapsed({:?})", llm_time.elapsed());

                // for followup consumption
                let _ = cloned_tracker
                    .add_reference(&cloned_request_id, &references)
                    .await;

                println!(
                    "collect references async task total elapsed: {:?}",
                    start.elapsed()
                );
                references
            });
            // end of async task

            let symbol_manager = app.symbol_manager.clone();
            let cloned_message_properties = message_properties.clone();
            let cloned_user_context = user_provided_context.clone();

            let join_handle = tokio::spawn(async move {
                let anchor_edit_timer = Instant::now();
                let _ = symbol_manager
                    .anchor_edits(
                        user_query,
                        cloned_symbols_to_anchor.clone(),
                        cloned_user_context,
                        cloned_message_properties,
                    )
                    .await;

                println!(
                    "anchor_edit_timer::elapsed({:?}",
                    anchor_edit_timer.elapsed()
                );
            });

            let _ = app
                .anchored_request_tracker
                .add_join_handle(&request_id, join_handle)
                .await;
            // todo(zi): is this check necessary?
            let properties_present = app
                .anchored_request_tracker
                .get_properties(&request_id)
                .await;
            println!(
                "webserver::anchored_edits::request_id({})::properties_present({})",
                &request_id,
                properties_present.is_some()
            );
            println!(
                "webserver::anchored_edits::request_id({})::properties_present({}).references.len({})",
                &request_id,
                properties_present.is_some(),
                properties_present.map_or(0, |p| p.references().len())
            );
        }
    } else {
        println!("webserver::code_editing_flow::agnetic_editing");
        let edit_request_id = request_id.clone(); // Clone request_id before creating the closure
                                                  // Now we send the original request over here and then await on the sender like
                                                  // before

        let symbol_manager = app.symbol_manager.clone();
        let join_handle = tokio::spawn(async move {
            let _ = symbol_manager
            .initial_request(
                SymbolInputEvent::new(
                    user_context,
                    LLMType::ClaudeSonnet,
                    LLMProvider::Anthropic,
                    LLMProviderAPIKeys::Anthropic(AnthropicAPIKey::new("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".to_owned())),
                    user_query,
                    edit_request_id.to_owned(),
                    edit_request_id,
                    None,
                    None,
                    None,
                    None,
                    None,
                    None,
                    None,
                    true,
                    Some(root_directory),
                    None,
                    codebase_search, // big search
                    sender,
                ),
                message_properties,
            )
            .await;
        });
        let _ = edit_request_tracker
            .track_new_request(&request_id, join_handle)
            .await;
    }

    let event_stream = Sse::new(
        tokio_stream::wrappers::UnboundedReceiverStream::new(receiver).map(|event| {
            sse::Event::default()
                .json_data(event)
                .map_err(anyhow::Error::new)
        }),
    );

    // return the stream as a SSE event stream over here
    Ok(event_stream.keep_alive(
        sse::KeepAlive::new()
            .interval(Duration::from_secs(3))
            .event(
                sse::Event::default()
                    .json_data(json!({
                        "keep_alive": "alive"
                    }))
                    .expect("json to not fail in keep alive"),
            ),
    ))
}

#[derive(Debug, Clone, serde::Serialize, serde::Deserialize)]
pub struct AnchorSessionStart {
    request_id: String,
    user_context: UserContext,
    editor_url: String,
    active_window_data: Option<ProbeRequestActiveWindow>,
}

#[derive(Debug, Clone, serde::Serialize, serde::Deserialize)]
pub struct AnchorSessionStartResponse {
    done: bool,
}

impl ApiResponse for AnchorSessionStartResponse {}

pub async fn anchor_session_start(
    Extension(app): Extension<Application>,
    Json(AnchorSessionStart {
        request_id,
        mut user_context,
        editor_url,
        active_window_data,
    }): Json<AnchorSessionStart>,
) -> Result<impl IntoResponse> {
    println!(
        "webserver::anchor_session_start::request_id({})",
        &request_id
    );

    let (sender, receiver) = tokio::sync::mpsc::unbounded_channel();
    if let Some(active_window_data) = active_window_data {
        user_context = user_context.update_file_content_map(
            active_window_data.file_path,
            active_window_data.file_content,
            active_window_data.language,
        );
    }

    let message_properties = SymbolEventMessageProperties::new(
        SymbolEventRequestId::new(request_id.to_owned(), request_id.to_owned()),
        sender.clone(),
        editor_url,
    );

    println!(
        "webserver::agentic::anchor_session_start::user_context::variables:\n{}",
        user_context
            .variables
            .iter()
            .map(|var| var.name.as_str())
            .collect::<Vec<_>>()
            .join(", ")
    );

    let _symbol_to_anchor = app
        .tool_box
        .symbols_to_anchor(&user_context, message_properties.clone())
        .await
        .unwrap_or_default();

    let event_stream = Sse::new(
        tokio_stream::wrappers::UnboundedReceiverStream::new(receiver).map(|event| {
            sse::Event::default()
                .json_data(event)
                .map_err(anyhow::Error::new)
        }),
    );

    Ok(event_stream.keep_alive(
        sse::KeepAlive::new()
            .interval(Duration::from_secs(3))
            .event(
                sse::Event::default()
                    .json_data(json!({
                        "keep_alive": "alive"
                    }))
                    .expect("json to not fail in keep alive"),
            ),
    ))
}<|MERGE_RESOLUTION|>--- conflicted
+++ resolved
@@ -78,12 +78,8 @@
     // before we started editing
     previous_file_content: HashMap<String, String>,
     // to store anchor selection nodes' references
-<<<<<<< HEAD
     references: Vec<AnchoredReference>,
-=======
-    references: Vec<ReferenceLocation>,
     user_context_string: Option<String>,
->>>>>>> 1cf7708b
 }
 
 impl AnchoredEditingMetadata {
@@ -91,12 +87,8 @@
         message_properties: SymbolEventMessageProperties,
         anchored_symbols: Vec<AnchoredSymbol>,
         previous_file_content: HashMap<String, String>,
-<<<<<<< HEAD
         references: Vec<AnchoredReference>,
-=======
-        references: Vec<ReferenceLocation>,
         user_context_string: Option<String>,
->>>>>>> 1cf7708b
     ) -> Self {
         Self {
             message_properties,
